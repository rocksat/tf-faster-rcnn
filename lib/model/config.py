from __future__ import absolute_import
from __future__ import division
from __future__ import print_function

import os
import os.path as osp
import numpy as np
# `pip install easydict` if you don't have it
from easydict import EasyDict as edict

__C = edict()
# Consumers can get config by:
#   from fast_rcnn_config import cfg
cfg = __C

#
# Training options
#
__C.TRAIN = edict()

# Initial learning rate
__C.TRAIN.LEARNING_RATE = 0.001

# Momentum
__C.TRAIN.MOMENTUM = 0.9

# Weight decay, for regularization
__C.TRAIN.WEIGHT_DECAY = 0.0005

# Factor for reducing the learning rate
__C.TRAIN.GAMMA = 0.1

# Step size for reducing the learning rate, currently only support one step
__C.TRAIN.STEPSIZE = 30000

# Iteration intervals for showing the loss during training, on command line interface
__C.TRAIN.DISPLAY = 10

# Whether to double the learning rate for bias
__C.TRAIN.DOUBLE_BIAS = True

# Whether to initialize the weights with truncated normal distribution 
__C.TRAIN.TRUNCATED = False

# Whether to have weight decay on bias as well
__C.TRAIN.BIAS_DECAY = False

# Whether to add ground truth boxes to the pool when sampling regions
__C.TRAIN.USE_GT = False

# Whether to use aspect-ratio grouping of training images, introduced merely for saving
# GPU memory
__C.TRAIN.ASPECT_GROUPING = False

# The number of snapshots kept, older ones are deleted to save space
__C.TRAIN.SNAPSHOT_KEPT = 3

# The time interval for saving tensorflow summaries
__C.TRAIN.SUMMARY_INTERVAL = 180

# Scale to use during training (can NOT list multiple scales)
# The scale is the pixel size of an image's shortest side
__C.TRAIN.SCALES = (600,)

# Max pixel size of the longest side of a scaled input image
__C.TRAIN.MAX_SIZE = 1000

# Images to use per minibatch
__C.TRAIN.IMS_PER_BATCH = 2

# Minibatch size (number of regions of interest [ROIs])
__C.TRAIN.BATCH_SIZE = 128

# Fraction of minibatch that is labeled foreground (i.e. class > 0)
__C.TRAIN.FG_FRACTION = 0.25

# Overlap threshold for a ROI to be considered foreground (if >= FG_THRESH)
__C.TRAIN.FG_THRESH = 0.5

# Overlap threshold for a ROI to be considered background (class = 0 if
# overlap in [LO, HI))
__C.TRAIN.BG_THRESH_HI = 0.5
__C.TRAIN.BG_THRESH_LO = 0.1

# Use horizontally-flipped images during training?
__C.TRAIN.USE_FLIPPED = True

# Train bounding-box regressors
__C.TRAIN.BBOX_REG = True

# Overlap required between a ROI and ground-truth box in order for that ROI to
# be used as a bounding-box regression training example
__C.TRAIN.BBOX_THRESH = 0.5

# Iterations between snapshots
__C.TRAIN.SNAPSHOT_ITERS = 5000

# solver.prototxt specifies the snapshot path prefix, this adds an optional
# infix to yield the path: <prefix>[_<infix>]_iters_XYZ.caffemodel
__C.TRAIN.SNAPSHOT_PREFIX = 'res101_faster_rcnn'
# __C.TRAIN.SNAPSHOT_INFIX = ''

# Use a prefetch thread in roi_data_layer.layer
# So far I haven't found this useful; likely more engineering work is required
# __C.TRAIN.USE_PREFETCH = False

# Normalize the targets (subtract empirical mean, divide by empirical stddev)
__C.TRAIN.BBOX_NORMALIZE_TARGETS = True
# Deprecated (inside weights)
__C.TRAIN.BBOX_INSIDE_WEIGHTS = (1.0, 1.0, 1.0, 1.0)
# Normalize the targets using "precomputed" (or made up) means and stdevs
# (BBOX_NORMALIZE_TARGETS must also be True)
__C.TRAIN.BBOX_NORMALIZE_TARGETS_PRECOMPUTED = True
__C.TRAIN.BBOX_NORMALIZE_MEANS = (0.0, 0.0, 0.0, 0.0)
__C.TRAIN.BBOX_NORMALIZE_STDS = (0.1, 0.1, 0.2, 0.2)

# Train using these proposals
__C.TRAIN.PROPOSAL_METHOD = 'selective_search'

# Make minibatches from images that have similar aspect ratios (i.e. both
# tall and thin or both short and wide) in order to avoid wasting computation
# on zero-padding.

# Use RPN to detect objects
__C.TRAIN.HAS_RPN = False
# IOU >= thresh: positive example
__C.TRAIN.RPN_POSITIVE_OVERLAP = 0.7
# IOU < thresh: negative example
__C.TRAIN.RPN_NEGATIVE_OVERLAP = 0.3
# If an anchor statisfied by positive and negative conditions set to negative
__C.TRAIN.RPN_CLOBBER_POSITIVES = False
# Max number of foreground examples
__C.TRAIN.RPN_FG_FRACTION = 0.5
# Total number of examples
__C.TRAIN.RPN_BATCHSIZE = 256
# NMS threshold used on RPN proposals
__C.TRAIN.RPN_NMS_THRESH = 0.7
# Number of top scoring boxes to keep before apply NMS to RPN proposals
__C.TRAIN.RPN_PRE_NMS_TOP_N = 12000
# Number of top scoring boxes to keep after applying NMS to RPN proposals
__C.TRAIN.RPN_POST_NMS_TOP_N = 2000
# Proposal height and width both need to be greater than RPN_MIN_SIZE (at orig image scale)
# __C.TRAIN.RPN_MIN_SIZE = 16
# Deprecated (outside weights)
__C.TRAIN.RPN_BBOX_INSIDE_WEIGHTS = (1.0, 1.0, 1.0, 1.0)
# Give the positive RPN examples weight of p * 1 / {num positives}
# and give negatives a weight of (1 - p)
# Set to -1.0 to use uniform example weighting
__C.TRAIN.RPN_POSITIVE_WEIGHT = -1.0
# Whether to use all ground truth bounding boxes for training, 
# For COCO, setting USE_ALL_GT to False will exclude boxes that are flagged as ''iscrowd''
__C.TRAIN.USE_ALL_GT = True

#
# Testing options
#
__C.TEST = edict()

# Scale to use during testing (can NOT list multiple scales)
# The scale is the pixel size of an image's shortest side
__C.TEST.SCALES = (600,)

# Max pixel size of the longest side of a scaled input image
__C.TEST.MAX_SIZE = 1000

# Overlap threshold used for non-maximum suppression (suppress boxes with
# IoU >= this threshold)
__C.TEST.NMS = 0.3

# Experimental: treat the (K+1) units in the cls_score layer as linear
# predictors (trained, eg, with one-vs-rest SVMs).
__C.TEST.SVM = False

# Test using bounding-box regressors
__C.TEST.BBOX_REG = True

# Propose boxes
__C.TEST.HAS_RPN = False

# Test using these proposals
__C.TEST.PROPOSAL_METHOD = 'selective_search'

## NMS threshold used on RPN proposals
__C.TEST.RPN_NMS_THRESH = 0.7
## Number of top scoring boxes to keep before apply NMS to RPN proposals
__C.TEST.RPN_PRE_NMS_TOP_N = 6000

## Number of top scoring boxes to keep after applying NMS to RPN proposals
__C.TEST.RPN_POST_NMS_TOP_N = 300

# Proposal height and width both need to be greater than RPN_MIN_SIZE (at orig image scale)
# __C.TEST.RPN_MIN_SIZE = 16

# Testing mode, default to be 'nms', 'top' is slower but better
# See report for details
__C.TEST.MODE = 'nms'

# Only useful when TEST.MODE is 'top', specifies the number of top proposals to select
__C.TEST.RPN_TOP_N = 5000

#
# MISC
#

# The mapping from image coordinates to feature map coordinates might cause
# some boxes that are distinct in image space to become identical in feature
# coordinates. If DEDUP_BOXES > 0, then DEDUP_BOXES is used as the scale factor
# for identifying duplicate boxes.
# 1/16 is correct for {Alex,Caffe}Net, VGG_CNN_M_1024, and VGG16
__C.DEDUP_BOXES = 1. / 16.

# Pixel mean values (BGR order) as a (1, 1, 3) array
# We use the same pixel mean for all networks even though it's not exactly what
# they were trained with
__C.PIXEL_MEANS = np.array([[[102.9801, 115.9465, 122.7717]]])

# For reproducibility
__C.RNG_SEED = 3

# A small number that's used many times
__C.EPS = 1e-14

# Root directory of project
__C.ROOT_DIR = osp.abspath(osp.join(osp.dirname(__file__), '..', '..'))

# Data directory
__C.DATA_DIR = osp.abspath(osp.join(__C.ROOT_DIR, 'data'))

# Name (or path to) the matlab executable
__C.MATLAB = 'matlab'

# Place outputs under an experiments directory
__C.EXP_DIR = 'default'

# Use GPU implementation of non-maximum suppression
__C.USE_GPU_NMS = True

# Default GPU device id
__C.GPU_ID = 0

# Default pooling mode, only 'crop' is available
__C.POOLING_MODE = 'crop'

# Size of the pooled region after RoI pooling
__C.POOLING_SIZE = 7

<<<<<<< HEAD
# If do max-pool
__C.MAX_POOL = True

=======
>>>>>>> 41e77fac

def get_output_dir(imdb, weights_filename):
  """Return the directory where experimental artifacts are placed.
  If the directory does not exist, it is created.

  A canonical path is built using the name from an imdb and a network
  (if not None).
  """
  outdir = osp.abspath(osp.join(__C.ROOT_DIR, 'output', __C.EXP_DIR, imdb.name))
  if weights_filename is None:
    weights_filename = 'default'
  outdir = osp.join(outdir, weights_filename)
  if not os.path.exists(outdir):
    os.makedirs(outdir)
  return outdir


def get_output_tb_dir(imdb, weights_filename):
  """Return the directory where tensorflow summaries are placed.
  If the directory does not exist, it is created.

  A canonical path is built using the name from an imdb and a network
  (if not None).
  """
  outdir = osp.abspath(osp.join(__C.ROOT_DIR, 'tensorboard', __C.EXP_DIR, imdb.name))
  if weights_filename is None:
    weights_filename = 'default'
  outdir = osp.join(outdir, weights_filename)
  if not os.path.exists(outdir):
    os.makedirs(outdir)
  return outdir


def _merge_a_into_b(a, b):
  """Merge config dictionary a into config dictionary b, clobbering the
  options in b whenever they are also specified in a.
  """
  if type(a) is not edict:
    return

  for k, v in a.items():
    # a must specify keys that are in b
    if k not in b:
      raise KeyError('{} is not a valid config key'.format(k))

    # the types must match, too
    old_type = type(b[k])
    if old_type is not type(v):
      if isinstance(b[k], np.ndarray):
        v = np.array(v, dtype=b[k].dtype)
      else:
        raise ValueError(('Type mismatch ({} vs. {}) '
                          'for config key: {}').format(type(b[k]),
                                                       type(v), k))

    # recursively merge dicts
    if type(v) is edict:
      try:
        _merge_a_into_b(a[k], b[k])
      except:
        print(('Error under config key: {}'.format(k)))
        raise
    else:
      b[k] = v


def cfg_from_file(filename):
  """Load a config file and merge it into the default options."""
  import yaml
  with open(filename, 'r') as f:
    yaml_cfg = edict(yaml.load(f))

  _merge_a_into_b(yaml_cfg, __C)


def cfg_from_list(cfg_list):
  """Set config keys via list (e.g., from command line)."""
  from ast import literal_eval
  assert len(cfg_list) % 2 == 0
  for k, v in zip(cfg_list[0::2], cfg_list[1::2]):
    key_list = k.split('.')
    d = __C
    for subkey in key_list[:-1]:
      assert subkey in d
      d = d[subkey]
    subkey = key_list[-1]
    assert subkey in d
    try:
      value = literal_eval(v)
    except:
      # handle the case when v is a string literal
      value = v
    assert type(value) == type(d[subkey]), \
      'type {} does not match original type {}'.format(
        type(value), type(d[subkey]))
    d[subkey] = value<|MERGE_RESOLUTION|>--- conflicted
+++ resolved
@@ -199,6 +199,20 @@
 __C.TEST.RPN_TOP_N = 5000
 
 #
+# ResNet options
+#
+
+__C.RESNET = edict()
+
+# If max-pooling is appended after crop_and_resize, if true, the region will be resized
+# to a squre of 2xPOOLING_SIZE, then 2x2 max-pooling is applied; otherwise
+# the region will be directly resized to a square of POOLING_SIZE
+__C.RESNET.MAX_POOL = True
+
+# Number of fixed blocks during finetuning, by default the first of all 4 blocks are fixed
+__C.RESNET.FIXED_BLOCKS = 1
+
+#
 # MISC
 #
 
@@ -243,13 +257,6 @@
 
 # Size of the pooled region after RoI pooling
 __C.POOLING_SIZE = 7
-
-<<<<<<< HEAD
-# If do max-pool
-__C.MAX_POOL = True
-
-=======
->>>>>>> 41e77fac
 
 def get_output_dir(imdb, weights_filename):
   """Return the directory where experimental artifacts are placed.
